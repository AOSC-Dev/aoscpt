# utils
can-not-run-dpkg-print-arch = 无法执行 `dpkg --print-architecture'。
execute-pkexec-fail = 无法执行 `pkexec' 命令：{ $e }。
# history
history-tips-1 = oma 已成功应用对系统的更改。
history-tips-2 = 如需撤销本次操作，请使用 { $cmd } 命令。
# verify
fail-load-certs-from-file = 无法从 { $path } 载入软件源签名。
cert-file-is-bad = 位于 { $path } 的软件源签名无效。
# topics
can-not-find-specified-topic = 找不到测试源：{ $topic }。
do-not-edit-topic-sources-list = # 本文件使用 oma 生成，请勿编辑！
select-topics-dialog = 打开测试源以获取实验性更新，关闭测试源以回滚到稳定版本：
tips = 按 [Space]/[Enter] 切换开关状态，按 [Esc] 应用更改，按 [Ctrl-c] 退出。
scan-topic-is-removed = 测试源 { $name } 已从软件源中被删除，现将关闭 ...
refreshing-topic-metadata = 正在刷新测试源数据 ...
failed-to-read = 无法读取状态文件 ({ $p })。
# pkg
can-not-get-pkg-from-database = 无法从本机数据库中获取软件包 { $name } 的元数据。
invalid-path = 非法路径：{ $p }
debug-symbol-available = 调试符号可用
full-match = 完整匹配
already-installed = 软件包 { $name } ({ $version }) 已经安装。
can-not-mark-reinstall = 无法重装软件包 { $name } ({ $version })，因为当前可用的软件源中找不到指定的软件包和版本。
pkg-is-essential = 软件包 { $name } 是不允许删除的关键组件。
pkg-no-checksum = oma 无法修复软件包 { $name }：找不到该本地或第三方软件包的校验和。
pkg-unavailable = 软件源中找不到 { $ver } 版本的软件包 { $pkg }。
# pager
question-tips-with-gui = 按 [q] 结束审阅并应用更改，按 [Ctrl-c] 中止操作，按 [PgUp/Dn]、方向键或使用鼠标滚轮翻页。
normal-tips-with-gui = 按 [q] 或 [Ctrl-c] 退出，按 [PgUp/Dn]、方向键或使用鼠标滚轮翻页。
question-tips = 按 [q] 结束审阅并应用更改，按 [Ctrl-c] 中止操作，按 [PgUp/Dn] 或方向键翻页。
normal-tips = 按 [q] 或 [Ctrl-c] 退出，按 [PgUp/Dn] 或方向键翻页。
# oma
no-need-to-do-anything = 无需进行任何操作。
apt-error = `apt' 返回了错误。
invalid-pattern = 非法的表达式：{ $p }
additional-version = 另有 { $len } 个可用版本。请使用 `-a' 列出所有可用版本。
could-not-find-pkg-from-keyword = 无法找到匹配关键字 { $c } 的软件包。
no-need-to-remove = 软件包 { $name } 尚未安装，因此无需卸载。
packages-can-be-upgrade = 有 { $len } 个可升级的软件包
packages-can-be-removed = 有 { $len } 个可删除的软件包
comma = ，
successfully-refresh-with-tips = 成功刷新本机软件包数据库。{ $s }
successfully-refresh = 成功刷新本机软件包数据库。系统各软件包均为最新。
no-candidate-ver = 无法从软件包仓库中获取当前版本的软件包 { $pkg } 。
pkg-is-not-installed = 无法标记软件包 { $pkg } 的属性，因为该软件包尚未安装。
already-hold = 软件包 { $name } 已被标记为版本锁定。
set-to-hold = 成功标记软件包 { $name } 属性：版本锁定。
already-unhold = 软件包 { $name } 尚未标记为版本锁定。
set-to-unhold = 成功标记软件包 { $name } 属性：版本解锁。
already-manual = 软件包 { $name } 已被标记为手动安装。
setting-manual = 成功标记软件包 { $name } 属性：手动安装。
already-auto = 软件包 { $name } 已被标记为自动安装。
setting-auto = 成功标记软件包 { $name } 属性：自动安装。
command-not-found-with-result = { $kw }：找不到命令。该命令可能由如下软件包提供：
command-not-found = { $kw }：找不到命令。
clean-successfully = 成功清理 oma 本机数据库和缓存。
dpkg-configure-a-non-zero = `dpkg --configure -a' 返回错误。
dpkg-triggers-only-a-non-zero = `dpkg --triggers-only -a' 返回错误。
automatic-mode-warn = 正以无人值守模式运行 oma。如非本人所为，请立即按 Ctrl + C 中止操作！
removed-as-unneed-dep = 清理未使用的依赖
purge-file = 清理配置文件
semicolon = ；
pick-tips = 请指定要安装的 { $pkgname } 的版本：
battery = 您的电脑目前似乎正在使用电池供电。oma 在执行任务时可能消耗大量电量，推荐您接入交流电源以防断电导致数据损坏。
continue = 您确定要继续吗？
changing-system = oma 正在修改您的系统。
failed-to-lock-oma = 无法解锁 oma 进程锁文件 (/run/lock/oma.lock)
# main
user-aborted-op = 用户已中止操作。
# formatter
count-pkg-has-desc = { $count } 个软件包将被
dep-issue-1 = oma 发现指定软件包存在依赖问题，故无法安装。
dep-issue-2 = 请复制或截图如下依赖问题报告并联系 AOSC OS 维护者：
how-to-op-with-x = 按 [PgUp/Dn]、方向键或使用鼠标滚轮翻页。
end-review = 按 [q] 结束审阅并应用更改
cc-to-abort = 按 [Ctrl-c] 中止操作
how-to-op = 按 [PgUp/Dn] 或方向键翻页。
total-download-size = { "总下载大小： " }
change-storage-usage = { "预计磁盘占用变化： " }
pending-op = 待操作清单
review-msg = oma 将执行如下操作，请仔细验证。
install = 安装
installed = 安装
remove = 卸载
removed = 卸载
upgrade = 更新
upgraded = 更新
downgrade = 降级
downgraded = 降级
reinstall = 重装
reinstalled = 重装
colon = ：
# download
invalid-filename = 文件名 { $name } 无效。
checksum-mismatch-retry = 文件 { $c } 完整性验证失败，正在重试第 { $retry } 次 ...
can-not-get-source-next-url = 无法下载文件：{ $e }，将使用下一个镜像源重试 ...
checksum-mismatch = 文件 { $filename } 完整性验证失败。
# db
invalid-url = URL { $url } 无效。
can-not-parse-date = BUG：无法将 Date 值转换为 RFC2822 格式，请于 https://github.com/AOSC-Dev/oma 报告问题。
can-not-parse-valid-until = BUG：无法将 Valid-Until 值转换为 RFC2822 格式，请于 https://github.com/AOSC-Dev/oma 报告问题。
earlier-signature = InRelease 文件 { $filename } 无效：系统时间早于内联签名时间戳。
expired-signature = InRelease 文件 { $filename } 无效：内联签名已过期。
inrelease-sha256-empty = InRelease 中未找到校验和。
inrelease-checksum-can-not-parse = InRelease 文件无效：无法解析文件：{ $p }。
inrelease-parse-unsupported-file-type = BUG：解析器不支持该 InRelease 文件的格式，请于 https://github.com/AOSC-Dev/oma 报告问题。
can-not-parse-sources-list = 无法解析 sources.list 文件 { $path }。
unsupported-protocol = oma 不支持协议：{ $url }。
refreshing-repo-metadata = 正在刷新本机软件包数据库 ...
not-found = 无法从 { $url } 下载 InRelease 文件：找不到远端文件 (HTTP 404)。
inrelease-syntax-error = 位于 { $path } 的 InRelease 文件解析失败。
# contents
contents-does-not-exist = 找不到软件包内容数据库文件 (Contents)。
contents-may-not-be-accurate-1 = 本机软件包内容数据库文件已超过一周未有更新，因此搜索结果可能不准确。
contents-may-not-be-accurate-2 = 请使用 `oma refresh' 命令刷新该数据库。
execute-ripgrep-failed = 无法执行 `rg' 命令。
searching = 正在搜索 ...
search-with-result-count = 正在搜索，已找到 { $count } 个结果 ...
contents-entry-missing-path-list = BUG：oma 无法解析本机软件包内容数据库中的条目 { $entry }，请于 https://github.com/AOSC-Dev/oma 报告问题。
rg-non-zero = `rg' 报错退出。
# checksum
sha256-bad-length = SHA256 校验和无效：长度不正确。
can-not-checksum = 无法解析 SHA256 校验和。
failed-to-open-to-checksum = BUG：无法打开用于验证校验和的路径 { $path }，请于 https://github.com/AOSC-Dev/oma 报告问题。
# config
config-invalid = oma 配置文件 (/etc/oma.toml) 似乎已损坏！将使用默认配置。
cleaning = 正在清理本地软件包缓存 ...
download-failed-with-len = { $len } 个软件包下载失败。
download-failed = 下载 { $filename } 文件失败！
download-package-failed-with-reason = 下载软件包 { $filename } 失败，原因：{ $reason }。
download-failed-no-name = 下载文件失败！
need-more-size = 存储空间不足：{ $a } 可用，但需要 { $n }。
successfully-download-to-path = 已下载 { $len } 个软件包到该路径：{ $path }。
oma-may = 为应用您指定的更改，oma 可能 { $a }、{ $b }、{ $c }、{ $d } 或 { $e } 软件包。
failed-to-read-decode-inrelease = 无法读取解密后的 InRelease 文件。
failed-to-operate-path = 无法在路径 { $p } 中执行文件操作。
failed-to-get-parent-path = 无法获取路径 { $p } 的父目录。
failed-to-read-file-metadata = 无法读取 { $p } 的文件元数据。
failed-to-get-rg-process-info = 无法获取 `rg' 的进程状态。
failed-to-calculate-available-space = 无法计算可用存储空间。
failed-to-create-http-client = 无法创建 HTTP 客户端。
failed-to-connect-history-database = 无法连接到历史数据库。
failed-to-execute-query-stmt = 无法在历史数据库中执行查询命令。
failed-to-parse-history-object = 无法解析历史数据库中的对象。
failed-to-set-lockscreen = 无法设置系统锁屏状态。
failed-to-create-proxy = 无法创建系统消息总线 (D-Bus) 代理：{ $proxy }。
failed-check-dbus = 由于当前管理的系统尚未启动，oma 无法探测系统运行状态。
failed-check-dbus-tips-1 = 在此状态下，oma 无法检查电源及用户会话等关键系统状态，如继续操作可能会导致系统故障！
failed-check-dbus-tips-2 = 如果您正尝试用 chroot 等方式修复系统，请在 oma 命令后加 --no-check-dbus 参数。
failed-check-dbus-tips-3 = 如果您的系统是长期在容器或 chroot 环境下运行的，请修改 oma 配置文件 (/etc/oma.toml) 下的 `no_check_dbus' 选项为 `true' 。
no-check-dbus-tips = 目前 oma 已被配置为不探测系统运行状态，将忽略电源及用户会话等关键系统状态；如继续操作可能会导致系统故障。
oma-history-is-empty = oma 历史记录为空。
tui-pending = 待办事项
tui-search = 搜索软件包
tui-packages = 软件包列表（{ $u } 可更新，{ $r } 可删除，{ $i } 已安装）
tui-start-1 = 欢迎使用小熊猫包管理！
tui-start-2 = 切换面板
tui-start-3 = 显示/隐藏待办事项
tui-start-4 = 应用修改
tui-start-5 = 添加/删除操作条目
tui-start-6 = 搜索
tui-start-7 = 退出
tui-upgrade = 升级系统
tui-autoremove = 清理软件包
tui-no-system-update = 目前无需更新系统。
tui-no-package-clean-up = 目前无需清理无用软件包。
tui-continue-tips = 请按 [c] 继续。
oma = 小熊猫包管理
another-oma-is-running = 有另一个 oma 实例正在运行中：{ $s }
table-name = 软件名
table-version = 版本
table-size = 大小
table-detail = 备注
reading-database = 正在为软件包数据库建立索引 ...
reading-database-with-count = 正在为软件包数据库建立索引，已索引 { $count } 个软件包 ...
has-error-on-top = 您指定的操作未成功完成，请查阅上方输出。
mirror-is-not-trusted = 镜像源 { $mirror } 未签名或不受信任，请检查您的软件源配置。
please-run-me-as-root = oma 需执行系统管理操作，请使用管理员权限执行 oma 命令。
topic-not-in-mirror = 测试源 { $topic } 在镜像源 { $mirror } 上不可用。
skip-write-mirror = 这一般是您指定的镜像源未同步导致的，将尝试从您开启的其他镜像源中刷新测试源信息 ...
pkexec-tips-1 = 请在弹出的密码框输入密码以授权 oma 执行系统管理操作。
pkexec-tips-2 = 如果您无法操作该输入框，请按 Ctrl + C 退出并以管理员权限运行 oma。
cnf-too-many-query-2 = 请考虑使用 `oma provides --bin { $query }' 命令查阅所有匹配命令。
cnf-too-many-query = 您查询的命令有大量匹配项。
failed-to-decompress-contents = 无法解压缩 Contents 数据库。
removed-as-unmet-dep = 因依赖关系不满足而移除
no-result-bincontents-tips = 您可能在找这些软件包：
no-result-bincontents-tips-2 = 命令 { $cmd } 由 { $pkg } 软件包提供
oma-refresh-lock = 无法刷新本地软件包数据库。
oma-refresh-lock-dueto = { $exec } ({ $pid }) 正占用数据库锁。
oma-refresh-success-invoke = 正在执行刷新后配置脚本 (Post-Invoke-Success) ...
autoremove-tips-1 = 您的系统中有 { $count } 个可清理的软件包，清理后可释放 { $size } 存储空间；请使用 { $cmd } 查阅可清理的软件包。
autoremove-tips-2 = 如需保留某个软件包，请使用 { $cmd1 } 标记保留；否则，您可以使用 { $cmd2 } 清理不再需要的软件包。
essential-tips = { $pkg } 乃是系统必备组件，移除后将导致系统无法工作。
essential-continue = 您确定要移除该软件包吗？
yes-do-as-i-say-prompt = 直面天命
yes-do-as-i-say = 如果您确认要继续，请键入：{ $input }
yes-do-as-i-say-abort = 提示回答错误。
features-without-value = 当前操作可能导致部分关键 AOSC OS 组件被移除，如继续操作，将导致某些系统特性不可用。
features-tips-1 = 当前操作可能导致部分关键 AOSC OS 组件被移除，如继续操作，将导致如下系统特性不可用：
features-abort = 为避免系统故障，oma 已中止该操作。
features-continue-prompt = 您确定要继续该操作吗？
select-mirror-prompt = 按 [Space]/[Enter] 启用或禁用镜像源
set-mirror-order-prompt = 按 [Space]/[Enter] 选中镜像源，而后使用上下方向键修改优先顺序
all-speedtest-failed = 所有镜像源速度测试均失败，请检查您的网络连接。
failed-to-parse-file = 无法解析文件 { $p }。
mirror-not-found = 找不到镜像源 { $mirror } 。请使用 `oma mirror' 命令选择可用镜像源。
failed-to-serialize-struct = BUG: 解析配置时发生未知错误。
failed-to-write-file = 无法写入文件 { $p } 。
failed-to-create-file = 无法创建文件 { $p } 。
mirror-name = 镜像源
mirror-score = 速度
mirror-speedtest-start = 即将开始镜像源测速 ...
speedtest-complete = 镜像源测速完毕。
search-tips-with-result = 按 [Esc] 取消搜索，按 [N]/[n] 跳转至上/下一个匹配项。
search-tips-with-query = 搜索关键字：{ $query }
search-tips-with-empty = 搜索关键字不能为空（请按 [/] 重试搜索）。
search-tips-not-found = 您搜索的关键字无任何匹配项（请按 [/] 重试搜索）。
doplicate-component = 源配置文件中包含重复条目：{ $url } { $c }。
resolving-dependencies = 正在解析依赖关系 ...
auth-need-permission = 软件包所在的软件源可能需要访问鉴权，请使用管理员权限以允许 oma 读取鉴权配置。
lack-auth-config-1 = 由于缺少鉴权配置，oma 无法从软件源访问指定的软件包。
lack-auth-config-2 = 请检查您的 APT 鉴权配置 (/etc/apt/auth.conf.d)。
success = 操作已成功完成。
topics-unchanged = oma 在退出测试源时遇到错误，因此未保存测试源配置状态。
status-pending = 等待操作中
status-downloading = 正在下载软件包
status-package = 正在处理软件包 { $pkg }
tum-1 = oma 找到了 { $updates } 个可用系统更新。
tum-1-with-security = oma 找到了 { $updates } 个关键系统更新（含 { $security } 个 { $security_str })。
tum-2 = 根据您指定的操作，oma 还需要对系统组件执行若干变更，变更详情如下。
security = 安全更新
verify-error = 在验证 { $p } 的签名时遇到错误。
<<<<<<< HEAD
sources-list-empty = 软件源配置为空。
failed-refresh = 无法刷新软件源数据，
=======
unsupported-sources-list = APT 软件源配置文件 { $p } 不受支持：仅支持单行 ({ $list }) 及 DEB822 ({ $sources }) 格式的配置文件。
>>>>>>> 91b09f59
<|MERGE_RESOLUTION|>--- conflicted
+++ resolved
@@ -232,9 +232,6 @@
 tum-2 = 根据您指定的操作，oma 还需要对系统组件执行若干变更，变更详情如下。
 security = 安全更新
 verify-error = 在验证 { $p } 的签名时遇到错误。
-<<<<<<< HEAD
 sources-list-empty = 软件源配置为空。
 failed-refresh = 无法刷新软件源数据，
-=======
-unsupported-sources-list = APT 软件源配置文件 { $p } 不受支持：仅支持单行 ({ $list }) 及 DEB822 ({ $sources }) 格式的配置文件。
->>>>>>> 91b09f59
+unsupported-sources-list = APT 软件源配置文件 { $p } 不受支持：仅支持单行 ({ $list }) 及 DEB822 ({ $sources }) 格式的配置文件。
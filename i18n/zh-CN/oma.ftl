# utils
can-not-run-dpkg-print-arch = 无法执行 `dpkg --print-architecture'。
execute-pkexec-fail = 无法执行 `pkexec' 命令：{ $e }。
# history
history-tips-1 = oma 已成功应用对系统的更改。
history-tips-2 = 如需撤销本次操作，请使用 `oma undo' 命令。
# verify
fail-load-certs-from-file = 无法从 { $path } 载入软件源签名。
cert-file-is-bad = 位于 { $path } 的软件源签名无效。
# topics
can-not-find-specified-topic = 找不到测试源：{ $topic }。
do-not-edit-topic-sources-list = # 本文件使用 oma 生成，请勿编辑！
select-topics-dialog = 打开测试源以获取实验性更新，关闭测试源以回滚到稳定版本：
tips = 按 [Space]/[Enter] 开关测试源，按 [Esc] 应用更改，按 [Ctrl-c] 退出。
scan-topic-is-removed = 测试源 { $name } 已从软件源中被删除，现将关闭 ...
refreshing-topic-metadata = 正在刷新测试源数据 ...
failed-to-read = 无法读取状态文件。
# pkg
can-not-get-pkg-from-database = 无法从本机数据库中获取软件包 { $name } 的元数据。
invaild-path = 非法路径：{ $p }
debug-symbol-available = 调试符号可用
full-match = 完整匹配
already-installed = 软件包 { $name } ({ $version }) 已经安装。
can-not-mark-reinstall = 无法重装软件包 { $name } ({ $version })，因为当前可用的软件源中找不到指定的软件包和版本。
pkg-is-essential = 软件包 { $name } 是不允许删除的关键组件。
pkg-search-avail = AVAIL
pkg-search-installed = INSTALLED
pkg-search-upgrade = UPGRADE
pkg-no-checksum = 软件包 { $name } 没有校验码。
pkg-unavailable = 软件源中找不到 { $ver } 版本的软件包 { $pkg }。
# pager
question-tips-with-gui = 按 [q] 结束审阅并应用更改，按 [Ctrl-c] 中止操作，按 [PgUp/Dn]、方向键或使用鼠标滚轮翻页。
normal-tips-with-gui = 按 [q] 或 [Ctrl-c] 退出，按 [PgUp/Dn]、方向键或使用鼠标滚轮翻页。
question-tips = 按 [q] 结束审阅并应用更改，按 [Ctrl-c] 中止操作，按 [PgUp/Dn] 或方向键翻页。
normal-tips = 按 [q] 或 [Ctrl-c] 退出，按 [PgUp/Dn] 或方向键翻页。
# oma
no-need-to-do-anything = 无需进行任何操作。
apt-error = `apt' 返回了错误。
invaild-pattern = 非法的表达式：{ $p }
additional-version = 另有 { $len } 个可用版本。请使用 `-a' 列出所有可用版本。
could-not-find-pkg-from-keyword = 无法找到匹配关键字 { $c } 的软件包
no-need-to-remove = 软件包 { $name } 尚未安装，因此无需卸载。
packages-can-be-upgrade = 有 { $len } 个可升级的软件包。
packages-can-be-removed = 有 { $len } 个可删除的软件包。
comma = ，
successfully-refresh-with-tips = 成功刷新本机软件包数据库。{ $s }
successfully-refresh = 成功刷新本机软件包数据库。系统各软件包均为最新。
no-candidate-ver = 无法从软件包仓库中获取当前版本的软件包 { $pkg } 。
pkg-is-not-installed = 无法标记软件包 { $pkg } 的属性，因为该软件包尚未安装。
already-hold = 软件包 { $name } 已被标记为版本锁定。
set-to-hold = 成功标记软件包 { $name } 属性：版本锁定。
already-unhold = 软件包 { $name } 尚未标记为版本锁定。
set-to-unhold = 成功标记软件包 { $name } 属性：版本解锁。
already-manual = 软件包 { $name } 已被标记为手动安装。
setting-manual = 成功标记软件包 { $name } 属性：手动安装。
already-auto = 软件包 { $name } 已被标记为自动安装。
setting-auto = 成功标记软件包 { $name } 属性：自动安装。
command-not-found-with-result = { $kw }：找不到命令。该命令由如下软件包提供：
command-not-found = { $kw }：找不到命令。
clean-successfully = 成功清理 oma 本机数据库和缓存。
dpkg-configure-a-non-zero = `dpkg --configure -a' 返回错误。
automatic-mode-warn = 正以无人值守模式运行 oma。如非本人所为，请立即按 Ctrl + C 中止操作！
removed-as-unneed-dep = 清理未使用的依赖
purge-file = 清理配置文件
semicolon = ；
pick-tips = 请指定要安装的 { $pkgname } 的版本：
battery = 您的电脑目前似乎正在使用电池供电。oma 在执行任务时可能消耗大量电量，推荐您接入交流电源以防断电导致数据损坏。
continue = 您确定要继续吗？
changing-system = oma 正在修改你的系统
failed-to-lock-oma = 无法解锁 oma 进程锁文件 (/run/lock/oma.lock)
# main
user-aborted-op = 用户已中止操作。
# formatter
count-pkg-has-desc = { $count } 个软件包将被
dep-issue-1 = oma 发现指定软件包存在依赖问题，故无法安装。
dep-issue-2 = 如下是该依赖问题的完整分析报告，请复制或截图如下信息并联系 AOSC OS 维护者：
how-to-op-with-x = 按 [PgUp/Dn]、方向键或使用鼠标滚轮翻页
end-review = 按 [q] 结束审阅并应用更改
cc-to-abort = 按 [Ctrl-c] 中止操作
how-to-op = 按 [PgUp/Dn] 或方向键翻页
total-download-size = { "总下载大小： " }
change-storage-usage = { "预计磁盘占用变化： " }
pending-op = 待操作清单
review-msg = oma 将执行如下操作，请仔细验证。
install = 安装
installed = 安装
remove = 卸载
removed = 卸载
upgrade = 更新
upgraded = 更新
downgrade = 降级
downgraded = 降级
reinstall = 重装
reinstalled = 重装
colon = ：
<<<<<<< HEAD

=======
unmet-dep-before = 有 { $count } 个软件包的依赖
>>>>>>> weblate/master
# download
invaild-filename = 文件名 { $name } 无效。
checksum-mismatch-retry = 文件 { $c } 完整性验证失败，正在重试第 { $retry } 次 ...
can-not-get-source-next-url = 无法下载文件：{ $e }，将使用下一个镜像源重试 ...
checksum-mismatch = 文件 { $filename } 完整性验证失败。
# db
invaild-url = URL { $url } 无效
can-not-parse-date = BUG：无法将 Date 值转换为 RFC2822 格式，请于 https://github.com/AOSC-Dev/oma 报告问题。
can-not-parse-valid-until = BUG：无法将 Valid-Until 值转换为 RFC2822 格式，请于 https://github.com/AOSC-Dev/oma 报告问题。
earlier-signature = InRelease 文件 { $filename } 无效：系统时间早于内联签名时间戳。
expired-signature = InRelease 文件 { $filename } 无效：内联签名已过期。
inrelease-sha256-empty = InRelease 文件无效：SHA256 值为空。
inrelease-checksum-can-not-parse = InRelease 文件无效：无法解析校验和条目 { $i }。
inrelease-parse-unsupport-file-type = BUG：解析器不支持该 InRelease 文件的格式，请于 https://github.com/AOSC-Dev/oma 报告问题。
can-not-parse-sources-list = 无法解析 sources.list 文件 { $path }。
unsupport-protocol = oma 不支持协议：{ $url }。
refreshing-repo-metadata = 正在刷新本机软件包数据库 ...
not-found = 无法从 { $url } 下载 InRelease 文件：找不到远端文件 (HTTP 404)。
inrelease-syntax-error = 位于 { $path } 的 InRelease 文件解析失败。
# contents
contents-does-not-exist = 找不到软件包内容数据库文件 (Contents)。
contents-may-not-be-accurate-1 = 本机软件包内容数据库文件已超过一周未有更新，因此搜索结果可能不准确。
contents-may-not-be-accurate-2 = 请使用 `oma refresh' 命令刷新该数据库。
execute-ripgrep-failed = 无法执行 `rg' 命令。
searching = 正在搜索 ...
search-with-result-count = 正在搜索，已找到 { $count } 个结果 ...
contents-entry-missing-path-list = BUG：oma 无法解析本机软件包内容数据库中的条目 { $entry }，请于 https://github.com/AOSC-Dev/oma 报告问题。
rg-non-zero = `rg' 报错退出。
# checksum
sha256-bad-length = SHA256 校验和无效：长度不正确。
can-not-checksum = 无法解析 SHA256 校验和。
failed-to-open-to-checksum = BUG：无法打开用于验证校验和的路径 { $path }，请于 https://github.com/AOSC-Dev/oma 报告问题。
# config
config-invaild = oma 配置文件 (/etc/oma.toml) 似乎已损坏！将使用默认配置。
cleaning = 正在清理本地软件包缓存 ...
download-failed-with-len = { $len } 个软件包下载失败。
download-failed = 下载 { $filename } 文件失败！
download-failed-no-name = 下载文件失败！
need-more-size = 存储空间不足：{ $a } 可用，但需要 { $n }。
successfully-download-to-path = 已下载 { $len } 个软件包到该路径：{ $path }
oma-may = 为应用您指定的更改，oma 可能 { $a }、{ $b }、{ $c }、{ $d } 或 { $e } 软件包。
failed-to-read-decode-inrelease = 无法读取解密后的 InRelease 文件。
failed-to-operate-path = 无法在路径 { $p } 中执行文件操作。
failed-to-get-parent-path = 无法获取路径 { $p } 的父目录。
failed-to-read-file-metadata = 无法读取 { $p } 的文件元数据。
failed-to-get-rg-process-info = 无法获取 `rg' 的进程状态。
failed-to-calculate-available-space = 无法计算可用存储空间。
failed-to-create-http-client = 无法创建 HTTP 客户端。
failed-to-connect-history-database = 无法连接到历史数据库。
failed-to-execute-query-stmt = 无法在历史数据库中执行查询命令。
failed-to-parse-history-object = 无法解析历史数据库中的对象。

failed-to-set-lockscreen = 无法设置系统锁屏状态。
failed-to-create-proxy = 无法创建系统消息总线 (D-Bus) 代理：{ $proxy }。

failed-check-dbus = 由于当前管理的系统尚未启动，oma 无法探测系统运行状态。
failed-check-dbus-tips-1 = 在此状态下，oma 无法检查电源及用户会话等关键系统状态，如继续操作可能会导致系统故障！
failed-check-dbus-tips-2 = 如果您正尝试用 chroot 等方式修复系统，请在 oma 命令后加 --no-check-dbus 参数。
failed-check-dbus-tips-3 = 如果您的系统是长期在容器或 chroot 环境下运行的，请修改 oma 配置文件 (/etc/oma.toml) 下的 `no_check_dbus' 选项为 `true' 。
no-check-dbus-tips = 目前 oma 已被配置为不探测系统运行状态，将忽略电源及用户会话等关键系统状态；如继续操作可能会导致系统故障。
oma-history-is-empty = oma 历史记录为空。
tui-pending = 待办事项
tui-search = 搜索软件包
tui-packages = 软件包列表（{ $u } 可更新，{ $r } 可删除，{ $i } 可安装）
tui-start-1 = 欢迎使用小熊猫包管理！
tui-start-2 = 切换面板
tui-start-3 = 显示/隐藏待办事项
tui-start-4 = 应用修改
tui-start-5 = 添加/删除操作条目
tui-start-6 = 搜索
tui-start-7 = 退出
tui-start = 开始使用
oma = 小熊猫包管理
another-oma-is-running = 有另一个 oma 实例正在运行中：{ $s }。
table-name = 软件名
table-version = 版本
table-size = 大小
table-detail = 备注
reading-database = 正在读取软件包数据库
has-error-on-top = 无法执行您指定的操作，请参考上述报错详情。<|MERGE_RESOLUTION|>--- conflicted
+++ resolved
@@ -93,11 +93,7 @@
 reinstall = 重装
 reinstalled = 重装
 colon = ：
-<<<<<<< HEAD
 
-=======
-unmet-dep-before = 有 { $count } 个软件包的依赖
->>>>>>> weblate/master
 # download
 invaild-filename = 文件名 { $name } 无效。
 checksum-mismatch-retry = 文件 { $c } 完整性验证失败，正在重试第 { $retry } 次 ...

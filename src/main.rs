--- conflicted
+++ resolved
@@ -40,7 +40,7 @@
 use tracing_subscriber::prelude::__tracing_subscriber_SubscriberExt;
 use tracing_subscriber::util::SubscriberInitExt;
 use tracing_subscriber::{fmt, EnvFilter, Layer};
-use tui::Tui;
+use tui_deprecated::Tui;
 use utils::create_async_runtime;
 
 use std::sync::atomic::{AtomicBool, Ordering};
@@ -503,17 +503,10 @@
         }
         Some(("tui", _)) | None => {
             let client = Client::builder().user_agent("oma").build().unwrap();
-<<<<<<< HEAD
-
-            tui_deprecated::execute(
+
+            tui_deprecated::execute(Tui {
                 sysroot,
                 no_progress,
-=======
-            tui::execute(Tui {
-                sysroot,
-                no_progress,
-                download_pure_db: oma_args.download_pure_db,
->>>>>>> 19c83b79
                 dry_run,
                 network_thread: oma_args.network_thread,
                 client,

use std::fmt::Display;
use std::io::Write;
use std::sync::atomic::Ordering;

use crate::console::style;
use crate::error::OutputError;
use crate::{fl, ALLOWCTRLC};
use oma_console::indicatif::HumanBytes;
use oma_console::pager::Pager;
use oma_console::WRITER;
use oma_pm::apt::{InstallEntry, InstallOperation, RemoveEntry, RemoveTag};
use tabled::settings::object::{Columns, Segment};
use tabled::settings::{Alignment, Format, Modify, Style};
use tabled::{Table, Tabled};

#[derive(Debug, Tabled)]
struct InstallEntryDisplay {
    name: String,
    version_delta: String,
    size_delta: String,
}

#[derive(Debug, Tabled)]
struct RemoveEntryDisplay {
    name: String,
    size: String,
    detail: String,
}

#[derive(Debug, Tabled)]
pub struct UnmetDepDisplay {
    #[tabled(rename = "Package")]
    package: String,
    #[tabled(rename = "Unmet Dependency")]
    unmet_dependency: String,
    #[tabled(rename = "Specified Dependency")]
    specified_dependency: String,
}

impl From<&RemoveEntry> for RemoveEntryDisplay {
    fn from(value: &RemoveEntry) -> Self {
        let name = style(value.name()).red().bold().to_string();
        let mut detail = vec![];
        for i in value.details() {
            match i {
                RemoveTag::Purge => detail.push(fl!("purge-file")),
                RemoveTag::AutoRemove => detail.push(fl!("removed-as-unneed-dep")),
            }
        }

        let mut detail = detail.join(&fl!("semicolon"));

        // 首字大小写转换
        detail.get_mut(0..1).map(|s| {
            s.make_ascii_uppercase();
            &*s
        });

        let size = format!("-{}", HumanBytes(value.size()));

        Self { name, detail, size }
    }
}

impl From<&InstallEntry> for InstallEntryDisplay {
    fn from(value: &InstallEntry) -> Self {
        let name = match value.op() {
            InstallOperation::Install => style(value.name()).green().to_string(),
            InstallOperation::ReInstall => style(value.name()).blue().to_string(),
            InstallOperation::Upgrade => style(value.name()).color256(87).to_string(),
            InstallOperation::Downgrade => style(value.name()).yellow().to_string(),
            InstallOperation::Download => value.name().to_string(),
            InstallOperation::Default => unreachable!(),
        };

        let version_delta = if let Some(old_version) = value.old_version() {
            format!("{old_version} -> {}", value.new_version())
        } else {
            value.new_version().to_string()
        };

        let size_delta = if let Some(old_size) = value.old_size() {
            value.new_size() as i64 - old_size as i64
        } else {
            value.new_size() as i64
        };

        let size_delta = if size_delta >= 0 {
            format!("+{}", HumanBytes(size_delta.unsigned_abs()))
        } else {
            format!("-{}", HumanBytes(size_delta.unsigned_abs()))
        };

        Self {
            name,
            version_delta,
            size_delta,
        }
    }
}

pub fn oma_display_with_normal_output(is_question: bool, len: usize) -> Result<Pager, OutputError> {
    if !is_question {
        ALLOWCTRLC.store(true, Ordering::Relaxed);
    }

    let tips = tips(is_question);

    let pager = if len < WRITER.get_height().into() {
        Pager::plain()
    } else {
        Pager::external(tips, None).map_err(|e| OutputError {
            description: "Failed to get pager".to_string(),
            source: Some(Box::new(e)),
        })?
    };

    Ok(pager)
}

<<<<<<< HEAD
fn tips(is_question: bool) -> String {
=======
fn less_tips(is_question: bool) -> String {
    // Mouse wheels are enabled if oma is running inside a graphical terminal emulator
>>>>>>> d098dc4b
    let has_x11 = std::env::var("DISPLAY");
    let has_wayland = std::env::var("WAYLAND_DISPLAY");
    let has_gui = has_x11.is_ok() || has_wayland.is_ok();

    if is_question {
        if has_gui { fl!("question-tips-with-gui") } else { fl!("question-tips") }
    } else {
        if has_gui { fl!("normal-tips-with-gui") } else { fl!("normal-tips") }
    }
}

pub struct PagerPrinter<W> {
    writer: W,
}

impl<W: Write> PagerPrinter<W> {
    pub fn new(writer: W) -> PagerPrinter<W> {
        PagerPrinter { writer }
    }

    pub fn print<D: Display>(&mut self, d: D) -> std::io::Result<()> {
        writeln!(self.writer, "{d}")
    }

    pub fn print_table<T, I>(&mut self, table: I, header: Option<Vec<&str>>) -> std::io::Result<()>
    where
        I: IntoIterator<Item = T>,
        T: Tabled,
    {
        let mut table = match header {
            Some(h) => {
                let mut t = Table::builder(table);
                t.remove_record(0);
                t.insert_record(0, h);
                t.build()
            }
            None => Table::new(table),
        };

        table
            .with(Modify::new(Segment::all()).with(Alignment::left()))
            .with(Modify::new(Columns::new(2..3)).with(Alignment::left()))
            .with(Style::psql())
            .with(Modify::new(Segment::all()).with(Format::content(|s| format!(" {s} "))));

        writeln!(self.writer, "{table}")
    }
}

pub fn table_for_install_pending(
    install: &[InstallEntry],
    remove: &[RemoveEntry],
    disk_size: &(String, u64),
    is_pager: bool,
    dry_run: bool,
) -> Result<bool, OutputError> {
    if dry_run {
        return Ok(false);
    }

    let tips = tips(true);

    let mut pager = if is_pager {
        Pager::external(tips, Some(&fl!("pending-op"))).map_err(|e| OutputError {
            description: "Failed to get pager".to_string(),
            source: Some(Box::new(e)),
        })?
    } else {
        Pager::plain()
    };

    let out = pager.get_writer().map_err(|e| OutputError {
        description: "Failed to get writer".to_string(),
        source: Some(Box::new(e)),
    })?;
    let mut printer = PagerPrinter::new(out);

    if is_pager {
        review_msg(&mut printer);
    }

    print_pending_inner(printer, remove, install, disk_size);
    let success = pager.wait_for_exit().map_err(|e| OutputError {
        description: "Failed to wait exit".to_string(),
        source: Some(Box::new(e)),
    })?;

    if is_pager && success {
        let mut pager = Pager::plain();
        let out = pager.get_writer().map_err(|e| OutputError {
            description: "Failed to wait exit".to_string(),
            source: Some(Box::new(e)),
        })?;
        let mut printer = PagerPrinter::new(out);
        printer.print("").ok();
        print_pending_inner(printer, remove, install, disk_size);
        return Ok(true);
    }

    Ok(false)
}

pub fn table_for_history_pending(
    install: &[InstallEntry],
    remove: &[RemoveEntry],
    disk_size: &(String, u64),
) -> Result<(), OutputError> {
    let tips = tips(false);

    let mut pager = Pager::external(tips, Some(&fl!("pending-op"))).map_err(|e| OutputError {
        description: "Failed to get pager".to_string(),
        source: Some(Box::new(e)),
    })?;

    let out = pager.get_writer().map_err(|e| OutputError {
        description: "Failed to get writer".to_string(),
        source: Some(Box::new(e)),
    })?;
    let mut printer = PagerPrinter::new(out);

    printer.print("\n\n").ok();

    print_pending_inner(printer, remove, install, disk_size);
    pager.wait_for_exit().map_err(|e| OutputError {
        description: "Failed to wait exit".to_string(),
        source: Some(Box::new(e)),
    })?;

    Ok(())
}

fn print_pending_inner<W: Write>(
    mut printer: PagerPrinter<W>,
    remove: &[RemoveEntry],
    install: &[InstallEntry],
    disk_size: &(String, u64),
) {
    if !remove.is_empty() {
        printer
            .print(format!(
                "{} {}{}\n",
                fl!("count-pkg-has-desc", count = remove.len()),
                style(fl!("removed")).red().bold(),
                fl!("colon")
            ))
            .ok();

        let remove_display = remove
            .iter()
            .map(RemoveEntryDisplay::from)
            .collect::<Vec<_>>();

        printer
            .print_table(
                remove_display,
                Some(vec![
                    fl!("table-name").as_str(),
                    fl!("table-version").as_str(),
                    fl!("table-detail").as_str(),
                ]),
            )
            .ok();
        printer.print("\n").ok();
    }

    let total_download_size: u64 = install
        .iter()
        .filter(|x| x.op() == &InstallOperation::Install || x.op() == &InstallOperation::Upgrade)
        .map(|x| x.download_size())
        .sum();

    if !install.is_empty() {
        let install_e = install
            .iter()
            .filter(|x| x.op() == &InstallOperation::Install);

        let install_e_display = install_e.map(InstallEntryDisplay::from).collect::<Vec<_>>();

        if !install_e_display.is_empty() {
            printer
                .print(format!(
                    "{} {}{}\n",
                    fl!("count-pkg-has-desc", count = install_e_display.len()),
                    style(fl!("installed")).green().bold(),
                    fl!("colon")
                ))
                .ok();

            printer
                .print_table(
                    install_e_display,
                    Some(vec![
                        fl!("table-name").as_str(),
                        fl!("table-version").as_str(),
                        fl!("table-size").as_str(),
                    ]),
                )
                .ok();
            printer.print("\n").ok();
        }

        let update = install
            .iter()
            .filter(|x| x.op() == &InstallOperation::Upgrade);

        let update_display = update.map(InstallEntryDisplay::from).collect::<Vec<_>>();

        if !update_display.is_empty() {
            printer
                .print(format!(
                    "{} {}{}\n",
                    fl!("count-pkg-has-desc", count = update_display.len()),
                    style(fl!("upgraded")).color256(87),
                    fl!("colon")
                ))
                .ok();

            printer
                .print_table(
                    update_display,
                    Some(vec![
                        fl!("table-name").as_str(),
                        fl!("table-version").as_str(),
                        fl!("table-size").as_str(),
                    ]),
                )
                .ok();
            printer.print("\n").ok();
        }

        let downgrade = install
            .iter()
            .filter(|x| x.op() == &InstallOperation::Downgrade);

        let downgrade_display = downgrade.map(InstallEntryDisplay::from).collect::<Vec<_>>();

        if !downgrade_display.is_empty() {
            printer
                .print(format!(
                    "{} {}{}\n",
                    fl!("count-pkg-has-desc", count = downgrade_display.len()),
                    style(fl!("downgraded")).yellow().bold(),
                    fl!("colon")
                ))
                .ok();

            printer
                .print_table(
                    downgrade_display,
                    Some(vec![
                        fl!("table-name").as_str(),
                        fl!("table-version").as_str(),
                        fl!("table-size").as_str(),
                    ]),
                )
                .ok();
            printer.print("\n").ok();
        }

        let reinstall = install
            .iter()
            .filter(|x| x.op() == &InstallOperation::ReInstall);

        let reinstall_display = reinstall.map(InstallEntryDisplay::from).collect::<Vec<_>>();

        if !reinstall_display.is_empty() {
            printer
                .print(format!(
                    "{} {}{}\n",
                    fl!("count-pkg-has-desc", count = reinstall_display.len()),
                    style(fl!("reinstalled")).blue().bold(),
                    fl!("colon"),
                ))
                .ok();

            printer
                .print_table(
                    reinstall_display,
                    Some(vec![
                        fl!("table-name").as_str(),
                        fl!("table-version").as_str(),
                        fl!("table-size").as_str(),
                    ]),
                )
                .ok();
            printer.print("\n").ok();
        }
    }

    printer
        .print(format!(
            "{}{}",
            style(fl!("total-download-size")).bold(),
            HumanBytes(total_download_size)
        ))
        .ok();

    let (symbol, abs_install_size_change) = disk_size;

    printer
        .print(format!(
            "{}{}{}",
            style(fl!("change-storage-usage")).bold(),
            symbol,
            HumanBytes(*abs_install_size_change)
        ))
        .ok();
    printer.print("").ok();
}

fn review_msg<W: Write>(printer: &mut PagerPrinter<W>) {
    printer.print("").ok();
    printer.print(format!("{}\n", fl!("review-msg"))).ok();
    printer
        .print(format!(
            "{}\n",
            fl!(
                "oma-may",
                a = style(fl!("install")).green().to_string(),
                b = style(fl!("remove")).red().to_string(),
                c = style(fl!("upgrade")).color256(87).to_string(),
                d = style(fl!("downgrade")).yellow().to_string(),
                e = style(fl!("reinstall")).blue().to_string()
            )
        ))
        .ok();

    let has_x11 = std::env::var("DISPLAY");

    let line1 = format!("    {}", fl!("end-review"));
    let line2 = format!("    {}", fl!("cc-to-abort"));

    if has_x11.is_ok() {
        let line3 = format!("    {}\n\n", fl!("how-to-op-with-x"));

        printer.print(format!("{}", style(line1).bold())).ok();
        printer.print(format!("{}", style(line2).bold())).ok();
        printer.print(format!("{}", style(line3).bold())).ok();
    } else {
        let line3 = format!("    {}\n\n", fl!("how-to-op"));

        printer.print(format!("{}", style(line1).bold())).ok();
        printer.print(format!("{}", style(line2).bold())).ok();
        printer.print(format!("{}", style(line3).bold())).ok();
    }
}<|MERGE_RESOLUTION|>--- conflicted
+++ resolved
@@ -118,12 +118,7 @@
     Ok(pager)
 }
 
-<<<<<<< HEAD
 fn tips(is_question: bool) -> String {
-=======
-fn less_tips(is_question: bool) -> String {
-    // Mouse wheels are enabled if oma is running inside a graphical terminal emulator
->>>>>>> d098dc4b
     let has_x11 = std::env::var("DISPLAY");
     let has_wayland = std::env::var("WAYLAND_DISPLAY");
     let has_gui = has_x11.is_ok() || has_wayland.is_ok();

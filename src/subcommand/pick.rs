use dialoguer::{theme::ColorfulTheme, Select};
use oma_history::SummaryType;
use oma_pm::{
    apt::{AptArgsBuilder, OmaApt, OmaAptArgsBuilder},
    pkginfo::PkgInfo,
};
use reqwest::Client;

use crate::{
    error::OutputError,
    utils::{create_async_runtime, dbus_check, root},
};
use crate::{fl, OmaArgs};
use anyhow::anyhow;

use super::utils::{lock_oma, no_check_dbus_warn, normal_commit, refresh, NormalCommitArgs};

pub fn execute(
    pkg_str: &str,
    no_refresh: bool,
    oma_args: OmaArgs,
    sysroot: String,
    client: Client,
    no_refresh_topic: bool,
) -> Result<i32, OutputError> {
    root()?;
    lock_oma()?;

    let OmaArgs {
        dry_run,
        network_thread,
        no_progress,
        no_check_dbus,
        ..
    } = oma_args;

    let fds = if !no_check_dbus {
        let rt = create_async_runtime()?;
        dbus_check(&rt, false)?
    } else {
        no_check_dbus_warn();
        None
    };

    if !no_refresh {
<<<<<<< HEAD
        refresh(&client, dry_run, no_progress, network_thread, &sysroot)?;
=======
        refresh(
            &client,
            dry_run,
            no_progress,
            download_pure_db,
            network_thread,
            &sysroot,
            !no_refresh_topic,
        )?;
>>>>>>> 27fc1a7a
    }

    let oma_apt_args = OmaAptArgsBuilder::default()
        .sysroot(sysroot.clone())
        .build()?;
    let mut apt = OmaApt::new(vec![], oma_apt_args, dry_run)?;
    let pkg = apt
        .cache
        .get(pkg_str)
        .ok_or_else(|| anyhow!(fl!("can-not-get-pkg-from-database", name = pkg_str)))?;

    let versions = pkg.versions().collect::<Vec<_>>();
    let versions_str = versions
        .iter()
        .map(|x| x.version().to_string())
        .collect::<Vec<_>>();

    let mut v = vec![];
    for i in 0..versions.len() {
        for j in 1..versions.len() {
            if i == j {
                continue;
            }

            if versions_str[i] == versions_str[j] {
                v.push((i, j));
            }
        }
    }

    let mut version_str_display = versions_str.clone();
    for (a, b) in v {
        if let Some(uri) = versions[a].uris().next() {
            version_str_display[a] = format!("{} (from: {uri})", versions_str[a]);
        }

        if let Some(uri) = versions[b].uris().next() {
            version_str_display[b] = format!("{} (from: {uri})", versions_str[b]);
        }
    }

    let theme = ColorfulTheme::default();
    let mut dialoguer = Select::with_theme(&theme)
        .items(&versions_str)
        .with_prompt(fl!("pick-tips", pkgname = pkg.name()));

    let pos = if let Some(installed) = pkg.installed() {
        versions_str
            .iter()
            .position(|x| x == installed.version())
            .unwrap_or(0)
    } else {
        0
    };

    dialoguer = dialoguer.default(pos);
    let sel = dialoguer.interact().map_err(|_| anyhow!(""))?;
    let version = pkg.get_version(&versions_str[sel]).unwrap();

    let pkgs = vec![PkgInfo::new(&version, &pkg)]
        .into_iter()
        .flatten()
        .collect::<Vec<_>>();

    apt.install(&pkgs, false)?;

    let args = NormalCommitArgs {
        apt,
        dry_run,
        typ: SummaryType::Install(
            pkgs.iter()
                .map(|x| format!("{} {}", x.raw_pkg.name(), x.version_raw.version()))
                .collect::<Vec<_>>(),
        ),
        apt_args: AptArgsBuilder::default().no_progress(no_progress).build()?,
        no_fixbroken: false,
        network_thread,
        no_progress,
        sysroot,
        fix_dpkg_status: true,
    };

    normal_commit(args, &client)?;

    drop(fds);

    Ok(0)
}<|MERGE_RESOLUTION|>--- conflicted
+++ resolved
@@ -43,19 +43,14 @@
     };
 
     if !no_refresh {
-<<<<<<< HEAD
-        refresh(&client, dry_run, no_progress, network_thread, &sysroot)?;
-=======
         refresh(
             &client,
             dry_run,
             no_progress,
-            download_pure_db,
             network_thread,
             &sysroot,
             !no_refresh_topic,
         )?;
->>>>>>> 27fc1a7a
     }
 
     let oma_apt_args = OmaAptArgsBuilder::default()

--- conflicted
+++ resolved
@@ -49,17 +49,15 @@
 
         let apt = OmaApt::new(vec![], oma_apt_args, false, AptConfig::new())?;
 
-        let arch = dpkg_arch(&sysroot)?;
         let matcher = PackagesMatcher::builder()
             .cache(&apt.cache)
-            .native_arch(&arch)
+            .native_arch(GetArchMethod::SpecifySysroot(&sysroot))
             .build();
 
-<<<<<<< HEAD
         let (pkgs, no_result) =
             matcher.match_pkgs_and_versions(packages.iter().map(|x| x.as_str()))?;
 
-        handle_no_result(sysroot, no_result, no_progress)?;
+        handle_no_result(&sysroot, no_result, no_progress)?;
 
         if !json {
             for pkg in pkgs {
@@ -83,42 +81,6 @@
 
                             println!("    {k}: {} {}", b_dep.name, s);
                         }
-=======
-    let oma_apt_args = OmaAptArgs::builder()
-        .sysroot(sysroot.clone())
-        .another_apt_options(another_apt_options)
-        .build();
-
-    let apt = OmaApt::new(vec![], oma_apt_args, false, AptConfig::new())?;
-
-    let matcher = PackagesMatcher::builder()
-        .cache(&apt.cache)
-        .native_arch(GetArchMethod::SpecifySysroot(&sysroot))
-        .build();
-
-    let (pkgs, no_result) = matcher.match_pkgs_and_versions(pkgs.iter().map(|x| x.as_str()))?;
-
-    handle_no_result(&sysroot, no_result, no_progress)?;
-
-    if !json {
-        for pkg in pkgs {
-            println!("{}:", pkg.raw_pkg.fullname(true));
-            println!("  Reverse dependencies:");
-            let all_deps = pkg.get_rdeps(&apt.cache)?;
-
-            for (k, v) in all_deps {
-                for dep in v.inner() {
-                    for b_dep in dep {
-                        let s = if let (Some(symbol), Some(ver)) =
-                            (b_dep.comp_symbol, b_dep.target_ver)
-                        {
-                            Cow::Owned(format!("({} {symbol} {ver})", pkg.raw_pkg.fullname(true)))
-                        } else {
-                            Cow::Borrowed("")
-                        };
-
-                        println!("    {k}: {} {}", b_dep.name, s);
->>>>>>> 525b33e0
                     }
                 }
             }

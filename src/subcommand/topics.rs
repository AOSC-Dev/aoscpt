use std::{path::Path, sync::atomic::Ordering};

use dialoguer::console::{self, style};
use inquire::{
    formatter::MultiOptionFormatter,
    ui::{Color, RenderConfig, StyleSheet, Styled},
    MultiSelect,
};
use oma_console::{indicatif::ProgressBar, pb::oma_spinner, WRITER};
use oma_history::SummaryType;
use oma_pm::{
    apt::{AptArgsBuilder, FilterMode, OmaApt, OmaAptArgsBuilder},
    query::OmaDatabase,
};
use oma_utils::dpkg::dpkg_arch;
use reqwest::Client;

use crate::{
    error::OutputError,
    utils::{create_async_runtime, dbus_check, root},
    AILURUS,
};

use super::utils::{lock_oma, no_check_dbus_warn, normal_commit, refresh, NormalCommitArgs};
use crate::fl;
use anyhow::anyhow;
use oma_topics::{scan_closed_topic, TopicManager};

struct TopicChanged {
    opt_in: Vec<String>,
    opt_out: Vec<String>,
    enabled_pkgs: Vec<String>,
    downgrade_pkgs: Vec<String>,
}

pub struct TopicArgs {
    pub opt_in: Vec<String>,
    pub opt_out: Vec<String>,
    pub dry_run: bool,
    pub network_thread: usize,
    pub no_progress: bool,
    pub no_check_dbus: bool,
    pub sysroot: String,
}

pub fn execute(args: TopicArgs, client: Client) -> Result<i32, OutputError> {
    root()?;
    lock_oma()?;

    let TopicArgs {
        opt_in,
        opt_out,
        dry_run,
        network_thread,
        no_progress,
        sysroot,
        no_check_dbus,
    } = args;

    let rt = create_async_runtime()?;

    let fds = if !no_check_dbus {
        dbus_check(&rt, false)?
    } else {
        no_check_dbus_warn();
        None
    };

    let sysroot_ref = &sysroot;

    let topics_changed = rt.block_on(async move {
        topics_inner(
            opt_in,
            opt_out,
            dry_run,
            no_progress,
            || format!("{}\n", fl!("do-not-edit-topic-sources-list")),
            sysroot_ref,
        )
        .await
    })?;

    let enabled_pkgs = topics_changed.enabled_pkgs;
    let downgrade_pkgs = topics_changed.downgrade_pkgs;

<<<<<<< HEAD
    refresh(&client, dry_run, no_progress, network_thread, &sysroot)?;
=======
    refresh(
        &client,
        dry_run,
        no_progress,
        download_pure_db,
        network_thread,
        &sysroot,
        true,
    )?;
>>>>>>> 27fc1a7a

    let oma_apt_args = OmaAptArgsBuilder::default()
        .sysroot(sysroot.clone())
        .build()?;

    let mut apt = OmaApt::new(vec![], oma_apt_args, false)?;

    let mut pkgs = vec![];

    let db = OmaDatabase::new(&apt.cache)?;

    for pkg in downgrade_pkgs {
        let mut f = apt
            .filter_pkgs(&[FilterMode::Default])?
            .filter(|x| x.name() == pkg);

        if let Some(pkg) = f.next() {
            if enabled_pkgs.contains(&pkg.name().to_string()) {
                continue;
            }

            if pkg.is_installed() {
                let pkginfo = db.find_candidate_by_pkgname(pkg.name())?;

                pkgs.push(pkginfo);
            }
        }
    }

    apt.install(&pkgs, false)?;
    apt.upgrade()?;

    let args = NormalCommitArgs {
        apt,
        dry_run,
        typ: SummaryType::TopicsChanged {
            add: topics_changed.opt_in,
            remove: topics_changed.opt_out,
        },
        apt_args: AptArgsBuilder::default().no_progress(no_progress).build()?,
        no_fixbroken: false,
        network_thread,
        no_progress,
        sysroot,
        fix_dpkg_status: true,
    };

    normal_commit(args, &client)?;

    drop(fds);

    Ok(0)
}

async fn topics_inner<F, P>(
    mut opt_in: Vec<String>,
    mut opt_out: Vec<String>,
    dry_run: bool,
    no_progress: bool,
    callback: F,
    sysroot: P,
) -> Result<TopicChanged, OutputError>
where
    F: Fn() -> String,
    P: AsRef<Path>,
{
    let dpkg_arch = dpkg_arch(&sysroot)?;
    let mut tm = TopicManager::new(&sysroot, &dpkg_arch).await?;

    refresh_topics(no_progress, &mut tm, sysroot).await?;

    if opt_in.is_empty() && opt_out.is_empty() {
        inquire(&mut tm, &mut opt_in, &mut opt_out).await?;
    }

    for i in &opt_in {
        tm.add(i, dry_run)?;
    }

    let mut downgrade_pkgs = vec![];
    for i in &opt_out {
        let removed_topic = tm.remove(i, false)?;
        downgrade_pkgs.extend(removed_topic.packages);
    }

    tm.write_enabled(dry_run, callback).await?;

    let enabled_pkgs = tm
        .enabled_topics()
        .iter()
        .flat_map(|x| x.packages.clone())
        .collect::<Vec<_>>();

    Ok(TopicChanged {
        opt_in,
        opt_out,
        enabled_pkgs,
        downgrade_pkgs,
    })
}

async fn inquire(
    tm: &mut TopicManager,
    opt_in: &mut Vec<String>,
    opt_out: &mut Vec<String>,
) -> Result<(), OutputError> {
    let all_topics = tm.all_topics();

    let enabled_names = tm
        .enabled_topics()
        .iter()
        .map(|x| &x.name)
        .collect::<Vec<_>>();

    let mut swap_count = 0;

    let mut all_topics = all_topics.to_vec();

    // 把所有已启用的源排到最前面
    for i in &enabled_names {
        let pos = all_topics.iter().position(|x| x.name == **i);

        if let Some(pos) = pos {
            let entry = all_topics.remove(pos);
            all_topics.insert(0, entry);
            swap_count += 1;
        }
    }

    let all_names = all_topics.iter().map(|x| &x.name).collect::<Vec<_>>();

    let default = (0..swap_count).collect::<Vec<_>>();

    let term_width = WRITER.get_length() as usize;
    let display = all_topics
        .iter()
        .map(|x| {
            let mut s = String::new();

            if let Some(desc) = &x.description {
                s += &style(desc).bold().to_string();
                s += &format!(" ({})", x.name);
            } else {
                s += &style(&x.name).bold().to_string();
            }

            // 4 是 inquire 前面有四个空格缩进
            // 3 是 ... 的长度
            if console::measure_text_width(&s) + 4 > term_width {
                console::truncate_str(&s, term_width - 4 - 3, "...").to_string()
            } else {
                s
            }
        })
        .collect::<Vec<_>>();

    let formatter: MultiOptionFormatter<&str> = &|a| format!("Activating {} topics", a.len());
    let render_config = RenderConfig {
        selected_checkbox: Styled::new("✔").with_fg(Color::LightGreen),
        help_message: StyleSheet::empty().with_fg(Color::LightBlue),
        unselected_checkbox: Styled::new(" "),
        highlighted_option_prefix: Styled::new(""),
        selected_option: Some(StyleSheet::new().with_fg(Color::DarkCyan)),
        scroll_down_prefix: Styled::new("▼"),
        scroll_up_prefix: Styled::new("▲"),
        ..Default::default()
    };

    // 空行（最多两行）+ tips (最多两行) + prompt（最多两行）
    let page_size = match WRITER.get_height() {
        0 => panic!("Terminal height must be greater than 0"),
        1..=6 => 1,
        x @ 7..=25 => x - 6,
        26.. => 20,
    };

    let ans = MultiSelect::new(
        &fl!("select-topics-dialog"),
        display.iter().map(|x| x.as_ref()).collect(),
    )
    .with_help_message(&fl!("tips"))
    .with_formatter(formatter)
    .with_default(&default)
    .with_page_size(page_size as usize)
    .with_render_config(render_config)
    .prompt()
    .map_err(|_| anyhow!(""))?;

    for i in &ans {
        let index = display.iter().position(|x| x == i).unwrap();
        if !enabled_names.contains(&all_names[index]) {
            opt_in.push(all_names[index].clone());
        }
    }

    for (i, c) in all_names.iter().enumerate() {
        if enabled_names.contains(c) && !ans.contains(&display[i].as_str()) {
            opt_out.push(c.to_string());
        }
    }

    Ok(())
}

async fn refresh_topics<P: AsRef<Path>>(
    no_progress: bool,
    tm: &mut TopicManager,
    sysroot: P,
) -> Result<(), OutputError> {
    let pb = if !no_progress {
        let pb = ProgressBar::new_spinner();
        let (style, inv) = oma_spinner(AILURUS.load(Ordering::Relaxed));
        pb.set_style(style);
        pb.enable_steady_tick(inv);
        pb.set_message(fl!("refreshing-topic-metadata"));

        Some(pb)
    } else {
        None
    };

    tm.refresh().await?;
    scan_closed_topic(
        || format!("{}\n", fl!("do-not-edit-topic-sources-list")),
        sysroot,
        &tm.arch,
    )
    .await?;

    if let Some(pb) = pb {
        pb.finish_and_clear();
    }

    Ok(())
}<|MERGE_RESOLUTION|>--- conflicted
+++ resolved
@@ -83,19 +83,14 @@
     let enabled_pkgs = topics_changed.enabled_pkgs;
     let downgrade_pkgs = topics_changed.downgrade_pkgs;
 
-<<<<<<< HEAD
-    refresh(&client, dry_run, no_progress, network_thread, &sysroot)?;
-=======
     refresh(
         &client,
         dry_run,
         no_progress,
-        download_pure_db,
         network_thread,
         &sysroot,
         true,
     )?;
->>>>>>> 27fc1a7a
 
     let oma_apt_args = OmaAptArgsBuilder::default()
         .sysroot(sysroot.clone())

[package]
name = "oma-utils"
<<<<<<< HEAD
version = "0.7.2"
=======
version = "0.6.4"
>>>>>>> a4324267
edition = "2021"
description = "Some small-tools to help oma handle something"
license = "MIT"

# See more keys and their definitions at https://doc.rust-lang.org/cargo/reference/manifest.html

[dependencies]
thiserror = "1.0"
number_prefix = { version = "0.4", optional = true }
once_cell = "1.18"
os-release = "0.1"
oma-console = { version = "^0.10", path = "../oma-console", optional = true, default-features = false, features = [
    "print",
] }

# For rustc 1.74.0 (AOSC OS)
<<<<<<< HEAD
zbus = { version = "4.1", optional = true }
=======
zbus = { version = "=3.15", optional = true }
zvariant_utils = "=1.0.1"
>>>>>>> a4324267

url-escape = { version = "0.1", optional = true }
tracing = "0.1"

[features]
dpkg = []
human-bytes = ["number_prefix"]
dbus = ["zbus"]
oma = ["dep:oma-console"]
url-no-escape = ["url-escape"]<|MERGE_RESOLUTION|>--- conflicted
+++ resolved
@@ -1,10 +1,6 @@
 [package]
 name = "oma-utils"
-<<<<<<< HEAD
 version = "0.7.2"
-=======
-version = "0.6.4"
->>>>>>> a4324267
 edition = "2021"
 description = "Some small-tools to help oma handle something"
 license = "MIT"
@@ -19,15 +15,7 @@
 oma-console = { version = "^0.10", path = "../oma-console", optional = true, default-features = false, features = [
     "print",
 ] }
-
-# For rustc 1.74.0 (AOSC OS)
-<<<<<<< HEAD
 zbus = { version = "4.1", optional = true }
-=======
-zbus = { version = "=3.15", optional = true }
-zvariant_utils = "=1.0.1"
->>>>>>> a4324267
-
 url-escape = { version = "0.1", optional = true }
 tracing = "0.1"
 

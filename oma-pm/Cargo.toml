[package]
name = "oma-pm"
version = "0.43.0"
edition = "2021"
description = "APT package manager API abstraction library"
license = "GPL-3.0-or-later"

# See more keys and their definitions at https://doc.rust-lang.org/cargo/reference/manifest.html

[dependencies]
oma-apt = "0.8"
thiserror = "2"
chrono = { version = "0.4", features = ["unstable-locales"] }
glob-match = "0.2"
indicium = "0.6"
oma-utils = { version = "^0.10.0", path = "../oma-utils", features = [
    "dpkg",
    "url-no-escape",
    "human-bytes",
] }
oma-fetch = { version = "^0.21.0", path = "../oma-fetch" }
tokio = { version = "1.15", default-features = false, features = [
    "fs",
    "rt-multi-thread",
] }
oma-console = { version = "^0.24.0", path = "../oma-console", default-features = false, features = [
    "print",
] }
fs4 = "0.11"
tracing = "0.1"
oma-pm-operation-type = { version = "0.7", path = "../oma-pm-operation-type" }
zbus = { version = "5.1", features = ["tokio"] }
cxx = "1.0.121"
ahash = "0.8.11"
bon = "3"
strsim = "0.11.1"
indexmap = "2"
memchr = "2"
serde = { version = "1", features = ["derive"] }
apt-auth-config = { version = "0.2.0", path = "../apt-auth-config" }
<<<<<<< HEAD
once_cell = "1.20"

[dev-dependencies]
dashmap = "6"
indicatif = "0.17"
oma-console = { version = "^0.23.0", path = "../oma-console", default-features = false, features = ["progress_bar_style"] }
=======
flume = "0.11"
>>>>>>> e288bfb3

[features]
aosc = []<|MERGE_RESOLUTION|>--- conflicted
+++ resolved
@@ -38,16 +38,8 @@
 memchr = "2"
 serde = { version = "1", features = ["derive"] }
 apt-auth-config = { version = "0.2.0", path = "../apt-auth-config" }
-<<<<<<< HEAD
 once_cell = "1.20"
-
-[dev-dependencies]
-dashmap = "6"
-indicatif = "0.17"
-oma-console = { version = "^0.23.0", path = "../oma-console", default-features = false, features = ["progress_bar_style"] }
-=======
 flume = "0.11"
->>>>>>> e288bfb3
 
 [features]
 aosc = []